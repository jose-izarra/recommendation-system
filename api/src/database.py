--- conflicted
+++ resolved
@@ -10,15 +10,14 @@
 logging.basicConfig(level=logging.DEBUG)
 logger = logging.getLogger(__name__)
 
-<<<<<<< HEAD
 
 # when on production, use the supabase client
 # when on local, use the local database connection created on the docker-compose file
 # when on test, use in-memory SQLite database
-=======
+
+
 # Load environment variables
 load_dotenv()
->>>>>>> 9a32956e
 
 if os.environ.get("ENV") == "test":
     DATABASE_URL = "sqlite:///:memory:"
@@ -40,17 +39,8 @@
     key: str = os.environ.get("SUPABASE_KEY")
     supabase: Client = create_client(url, key)
 
-<<<<<<< HEAD
-def init_db():
-    if os.environ.get("ENV") in ["local", "test"]:
-        SQLModel.metadata.create_all(engine)
-
-def get_db():
-    if os.environ.get("ENV") in ["test", "local"]:
-=======
-
 # Get database URL from environment variable or use default
-# DATABASE_URL = os.getenv("DATABASE_URL", "postgresql://postgres:postgres@localhost:5432/planwise_db") # hardcoded for alexa
+# DATABASE_URL = os.getenv("DATABASE_URL", "postgresql://postgres:postgres@localhost:5432/planwise_db") # hardcoded
 
 logger.debug(f"Connecting to database at: {DATABASE_URL}")
 
@@ -71,8 +61,7 @@
     Get a database session.
     """
     logger.debug("Creating new database session")
-    if os.environ.get("ENV") == "local":
->>>>>>> 9a32956e
+    if os.environ.get("ENV") in ["test", "local"]:
         with Session(engine) as session:
             yield session
     elif os.environ.get("ENV") == "prod":
@@ -86,7 +75,7 @@
     Initialize the database by creating all tables if they don't exist.
     """
     logger.debug("Initializing database tables")
-    if os.environ.get("ENV") == "local":
+    if os.environ.get("ENV") in ["test", "local"]:
         try:
             SQLModel.metadata.create_all(engine)
             logger.debug("Database tables initialized successfully")
